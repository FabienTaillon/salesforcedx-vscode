--- conflicted
+++ resolved
@@ -2,11 +2,7 @@
   "name": "@salesforce/salesforcedx-slds-linter",
   "displayName": "SFDX SLDS Linting for VS Code",
   "description": "Provides linting for deprecated SLDS class names",
-<<<<<<< HEAD
-  "version": "44.11.0",
-=======
   "version": "44.15.0",
->>>>>>> cacbb715
   "publisher": "salesforce",
   "license": "BSD-3-Clause",
   "categories": ["Other"],
@@ -46,11 +42,7 @@
     "reporter": ["text-summary", "lcov"]
   },
   "dependencies": {
-<<<<<<< HEAD
-    "@salesforce/salesforcedx-utils-vscode": "44.11.0",
-=======
     "@salesforce/salesforcedx-utils-vscode": "44.15.0",
->>>>>>> cacbb715
     "vscode-languageclient": "3.5.1",
     "vscode-languageserver": "3.5.1"
   }
