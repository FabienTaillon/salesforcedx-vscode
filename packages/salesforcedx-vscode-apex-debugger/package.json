--- conflicted
+++ resolved
@@ -22,12 +22,8 @@
   },
   "categories": ["Debuggers"],
   "dependencies": {
-<<<<<<< HEAD
-    "@salesforce/salesforcedx-utils-vscode": "42.13.0",
-    "@salesforce/salesforcedx-apex-debugger": "42.13.0",
-=======
+    "@salesforce/salesforcedx-utils-vscode": "42.14.0",
     "@salesforce/salesforcedx-apex-debugger": "42.14.0",
->>>>>>> 008a4710
     "vscode-debugprotocol": "1.28.0"
   },
   "devDependencies": {
